--- conflicted
+++ resolved
@@ -1,10 +1,7 @@
 import React, { useEffect, useState } from 'react';
 import { useDispatch, useSelector } from 'react-redux';
 import { Link } from 'react-router-dom';
-<<<<<<< HEAD
-=======
 import { Plus, Search, Filter } from 'lucide-react';
->>>>>>> 1cec5a88
 import { getPosts, reset } from '../../store/slices/postsSlice';
 import PostList from '../../components/posts/PostList';
 import PostFilters from '../../components/posts/PostFilters';
