# AgriConnect - Agricultural Super App

A comprehensive full-stack agricultural platform that connects farmers, agricultural experts, suppliers, researchers, and students worldwide. AgriConnect facilitates knowledge sharing, expert consultations, community building, and collaborative learning within the agricultural sector.

## 🌾 Overview

AgriConnect is designed to bridge the gap between traditional farming practices and modern agricultural technology. The platform provides a digital space where agricultural knowledge flows freely, enabling users to:

- **Connect** with fellow farmers and agricultural experts globally
- **Share** farming experiences, techniques, and best practices
- **Learn** from expert consultations and community discussions
- **Collaborate** on agricultural projects and research
- **Access** curated agricultural content and resources

## ✨ Key Features

<<<<<<< HEAD
### 🔐 User Management
=======
## Google Slides Presentation.
Follow the link below to check the presentation.

https://docs.google.com/presentation/d/1P_Y0yafrs_kARiSbf4OQqjhgJc-pha8ZNJrQSQ68T8I/edit?usp=sharing


## Local Development
>>>>>>> cc3cb2ef

- Secure JWT-based authentication and authorization
- Role-based access control (Farmers, Experts, Admins)
- Comprehensive user profiles with agricultural specializations
- Account management and privacy controls

### 🏘️ Community Platform

- Create and join agricultural communities by crop type, region, or interest
- Community-specific discussions and knowledge sharing
- Moderated content to ensure quality and relevance
- Community analytics and engagement metrics

### 📝 Content Management

- Create, edit, and share agricultural posts with rich media
- Comment and like system for community engagement
- Tag-based content organization and discovery
- Search functionality across posts and communities

### 👨‍🌾 Expert Consultation System

- Browse and connect with verified agricultural experts
- Book one-on-one consultations with specialists
- Expert profiles with credentials and specializations
- Consultation history and follow-up support

### 📱 Modern User Experience

- Responsive design for desktop, tablet, and mobile
- Real-time notifications and updates
- Intuitive navigation and user interface
- Accessibility-compliant design

### 🛡️ Admin Dashboard

- Comprehensive admin panel for platform management
- User, community, and content moderation tools
- Analytics and reporting capabilities
- System monitoring and maintenance tools

## 🏗️ Architecture

### Frontend (React + Vite)

- **Framework**: React 18.2.0 with modern hooks and functional components
- **Build Tool**: Vite for fast development and optimized production builds
- **State Management**: Redux Toolkit with Redux Persist for state persistence
- **Routing**: React Router DOM for client-side navigation
- **Styling**: Tailwind CSS for utility-first responsive design
- **HTTP Client**: Axios for API communication
- **Form Handling**: React Hook Form for efficient form management
- **UI Components**: Lucide React icons and custom components

### Backend (Flask + PostgreSQL)

- **Framework**: Flask 2.3.3 with SQLAlchemy ORM
- **Database**: PostgreSQL for robust data storage
- **Authentication**: JWT tokens for secure API access
- **File Storage**: Cloudinary integration for image uploads
- **API Design**: RESTful API with comprehensive endpoint coverage
- **Testing**: pytest with comprehensive test coverage
- **Deployment**: Gunicorn WSGI server, Render.com compatible

## 🚀 Getting Started

### Prerequisites

- **Python 3.9+** for backend development
- **Node.js 18+** and **npm/yarn** for frontend development
- **PostgreSQL 12+** for database
- **Git** for version control

### Backend Setup

1. **Clone the repository**

   ```bash
   git clone <repository-url>
   cd agricultural-super-app
   ```

2. **Create and activate virtual environment**

   ```bash
   python -m venv venv
   source venv/bin/activate  # On Windows: venv\Scripts\activate
   ```

3. **Install Python dependencies**

   ```bash
   pip install -r requirements.txt
   ```

4. **Set up environment variables**
   Create a `.flaskenv` file in the root directory:

   ```env
   FLASK_APP=run.py
   FLASK_ENV=development
   DATABASE_URL=postgresql://username:password@localhost:5432/agri_app_dev
   SECRET_KEY=your-secret-key-here
   JWT_SECRET_KEY=your-jwt-secret-key-here
   CLOUDINARY_CLOUD_NAME=your-cloud-name
   CLOUDINARY_API_KEY=your-api-key
   CLOUDINARY_API_SECRET=your-api-secret
   ```

5. **Initialize the database**

   ```bash
   flask db upgrade
   ```

6. **Run the backend server**
   ```bash
   flask run
   # Server will start on http://localhost:5000
   ```

### Frontend Setup

1. **Navigate to client directory**

   ```bash
   cd client
   ```

2. **Install Node.js dependencies**

   ```bash
   npm install
   # or
   yarn install
   ```

3. **Start the development server**
   ```bash
   npm run dev
   # or
   yarn dev
   # Server will start on http://localhost:5173
   ```

### Development Workflow

1. **Backend Development**
   - API endpoints are in `server/routes/`
   - Business logic in `server/controllers/`
   - Database models in `server/models/`
   - Run tests: `pytest`

2. **Frontend Development**
   - Components in `client/src/components/`
   - Pages in `client/src/pages/`
   - Redux store in `client/src/store/`
   - Run tests: `npm run test`

3. **Database Migrations**

   ```bash
   # Create new migration
   flask db migrate -m "Description of changes"

   # Apply migrations
   flask db upgrade
   ```

## 📁 Project Structure

```
agricultural-super-app/
├── client/                          # Frontend React application
│   ├── public/                      # Static assets
│   ├── src/
│   │   ├── components/              # Reusable UI components
│   │   │   ├── Admin/              # Admin-specific components
│   │   │   ├── Layout/             # Layout components
│   │   │   ├── Navigation/         # Navigation components
│   │   │   └── common/             # Common UI components
│   │   ├── pages/                  # Page components
│   │   │   ├── About/              # About page
│   │   │   ├── Admin/              # Admin dashboard
│   │   │   ├── Communities/        # Community pages
│   │   │   ├── Contact/            # Contact page
│   │   │   ├── Experts/            # Expert pages
│   │   │   ├── Home/               # Home page
│   │   │   ├── Login/              # Authentication pages
│   │   │   ├── Privacy/            # Privacy policy
│   │   │   ├── Profile/            # User profile
│   │   │   ├── Terms/              # Terms of service
│   │   │   └── posts/              # Post-related pages
│   │   ├── store/                  # Redux store configuration
│   │   ├── services/               # API service functions
│   │   ├── utils/                  # Utility functions
│   │   └── __tests__/              # Test files
│   ├── package.json                # Frontend dependencies
│   └── vite.config.js              # Vite configuration
├── server/                         # Backend Flask application
│   ├── controllers/                # Business logic controllers
│   ├── models/                     # Database models
│   ├── routes/                     # API route definitions
│   ├── services/                   # Business services
│   ├── utils/                      # Utility functions
│   └── tests/                      # Backend tests
├── migrations/                     # Database migration files
├── requirements.txt                # Python dependencies
├── Pipfile                        # Pipenv configuration
├── render.yaml                    # Render deployment config
├── wsgi.py                        # WSGI entry point
├── run.py                         # Development server entry
└── README.md                      # This file
```

## 🧪 Testing

### Backend Testing

```bash
# Run all tests
pytest

# Run with coverage
pytest --cov=server

# Run specific test file
pytest server/tests/test_auth.py

# Run tests in verbose mode
pytest -v
```

### Frontend Testing

```bash
cd client

# Run all tests
npm run test

# Run tests in watch mode
npm run test:watch

# Run tests with coverage
npm run test:coverage

# Run specific test file
npm run test -- components/Navigation.test.jsx
```

## 🔧 Configuration

### Environment Variables

#### Backend (.flaskenv)

```env
# Flask Configuration
FLASK_APP=run.py
FLASK_ENV=development
SECRET_KEY=your-secret-key-here
JWT_SECRET_KEY=your-jwt-secret-key-here

# Database
DATABASE_URL=postgresql://username:password@localhost:5432/agri_app_dev

# Cloudinary (Image Storage)
CLOUDINARY_CLOUD_NAME=your-cloud-name
CLOUDINARY_API_KEY=your-api-key
CLOUDINARY_API_SECRET=your-api-secret

# Optional: Email Configuration
MAIL_SERVER=smtp.gmail.com
MAIL_PORT=587
MAIL_USE_TLS=True
MAIL_USERNAME=your-email@gmail.com
MAIL_PASSWORD=your-app-password
```

#### Frontend (client/.env)

```env
# API Configuration
VITE_API_BASE_URL=http://localhost:5000/api
VITE_APP_NAME=AgriConnect
VITE_APP_VERSION=1.0.0
```

## 🚀 Deployment to Render

### Manual Deployment

1. Create a new Web Service on Render
2. Connect your GitHub repository
3. Use the following settings:
   - **Name**: agricultural-super-app-api
   - **Environment**: Python
   - **Build Command**: `pip install -r requirements.txt`
   - **Start Command**: `gunicorn wsgi:app`
4. Add the following environment variables:
   - `FLASK_ENV`: production
   - `SECRET_KEY`: (generate a secure random string)
   - `JWT_SECRET_KEY`: (generate a secure random string)
   - `DATABASE_URL`: (will be provided by Render if you create a PostgreSQL database)
   - `CLOUDINARY_CLOUD_NAME`: your Cloudinary cloud name
   - `CLOUDINARY_API_KEY`: your Cloudinary API key
   - `CLOUDINARY_API_SECRET`: your Cloudinary API secret
5. Create a PostgreSQL database on Render and link it to your web service

### Automatic Deployment with render.yaml

1. Push the repository with the `render.yaml` file to GitHub
2. Go to the Render Dashboard and click "New" > "Blueprint"
3. Connect your GitHub repository
4. Render will automatically detect the `render.yaml` file and set up the services
5. Add your Cloudinary credentials in the environment variables section

## API Documentation

### Authentication Endpoints

- `POST /api/auth/register`: Register a new user
- `POST /api/auth/login`: Login and get JWT token
- `GET /api/auth/profile`: Get current user profile
- `PUT /api/auth/profile`: Update user profile

### Community Endpoints

- `GET /api/communities`: Get all communities
- `POST /api/communities`: Create a new community
- `GET /api/communities/{id}`: Get a specific community
- `PUT /api/communities/{id}`: Update a community
- `DELETE /api/communities/{id}`: Delete a community
- `POST /api/communities/{id}/join`: Join a community

### Post Endpoints

- `GET /api/communities/{id}/posts`: Get posts for a community
- `POST /api/communities/{id}/posts`: Create a post in a community
- `GET /api/communities/{id}/posts/{post_id}`: Get a specific post
- `PUT /api/communities/{id}/posts/{post_id}`: Update a post
- `DELETE /api/communities/{id}/posts/{post_id}`: Delete a post
- `POST /api/communities/{id}/posts/{post_id}/like`: Like/unlike a post
- `GET /api/communities/{id}/posts/{post_id}/comments`: Get comments for a post
- `POST /api/communities/{id}/posts/{post_id}/comments`: Add a comment to a post

### Expert Endpoints

- `GET /api/experts`: Get all experts
- `GET /api/experts/{id}`: Get a specific expert
- `POST /api/experts/profile`: Create/update expert profile
- `POST /api/consultations`: Book a consultation
- `GET /api/consultations`: Get user's consultations

### Upload Endpoints

- `POST /api/uploads`: Upload a file (supports Cloudinary)
- `DELETE /api/uploads`: Delete a file

### Admin Endpoints

- `GET /api/admin/users`: Get all users (admin only)
- `PUT /api/admin/users/{id}`: Update user status (admin only)
- `DELETE /api/admin/users/{id}`: Delete user (admin only)
- `GET /api/admin/communities`: Get all communities (admin only)
- `GET /api/admin/posts`: Get all posts (admin only)
- `GET /api/admin/analytics`: Get platform analytics (admin only)

## 🤝 Contributing

We welcome contributions from the community! Please follow these guidelines:

### Development Process

1. **Fork the repository** and create your feature branch

   ```bash
   git checkout -b feature/amazing-feature
   ```

2. **Make your changes** following our coding standards
   - Follow PEP 8 for Python code
   - Use ESLint configuration for JavaScript/React code
   - Write meaningful commit messages
   - Add tests for new functionality

3. **Test your changes**

   ```bash
   # Backend tests
   pytest

   # Frontend tests
   cd client && npm run test
   ```

4. **Submit a pull request**
   - Provide a clear description of changes
   - Reference any related issues
   - Ensure all tests pass
   - Request review from maintainers

### Code Style Guidelines

- **Python**: Follow PEP 8, use type hints where appropriate
- **JavaScript/React**: Use ESLint configuration, prefer functional components
- **CSS**: Use Tailwind CSS utility classes, avoid custom CSS when possible
- **Documentation**: Update README and inline documentation for new features

### Reporting Issues

- Use GitHub Issues to report bugs or request features
- Provide detailed reproduction steps for bugs
- Include environment information (OS, Python/Node versions)
- Search existing issues before creating new ones

## 🐛 Troubleshooting

### Common Issues

#### Backend Issues

**Database Connection Error**

```bash
# Check PostgreSQL is running
sudo service postgresql status

# Verify database exists
psql -U postgres -l

# Check environment variables
echo $DATABASE_URL
```

**Migration Issues**

```bash
# Reset migrations (development only)
flask db downgrade
flask db upgrade

# Create new migration
flask db migrate -m "Description"
```

**Import Errors**

```bash
# Ensure virtual environment is activated
source venv/bin/activate

# Reinstall dependencies
pip install -r requirements.txt
```

#### Frontend Issues

**Node Modules Issues**

```bash
# Clear npm cache and reinstall
cd client
rm -rf node_modules package-lock.json
npm install
```

**Build Errors**

```bash
# Check Node.js version
node --version  # Should be 18+

# Clear Vite cache
npm run dev -- --force
```

**API Connection Issues**

- Verify backend server is running on port 5000
- Check CORS configuration in Flask app
- Verify API base URL in frontend environment variables

### Performance Optimization

#### Backend

- Use database indexing for frequently queried fields
- Implement pagination for large data sets
- Use Redis for caching (optional)
- Monitor database query performance

#### Frontend

- Implement lazy loading for routes and components
- Optimize images and assets
- Use React.memo for expensive components
- Implement virtual scrolling for large lists

## 📊 Monitoring and Analytics

### Application Metrics

- User registration and engagement rates
- Community activity and growth
- Expert consultation booking rates
- Content creation and interaction metrics

### Technical Metrics

- API response times and error rates
- Database query performance
- Frontend bundle size and load times
- Server resource utilization

## 🔒 Security Considerations

### Authentication & Authorization

- JWT tokens with appropriate expiration times
- Role-based access control implementation
- Secure password hashing with bcrypt
- Input validation and sanitization

### Data Protection

- HTTPS enforcement in production
- SQL injection prevention through ORM
- XSS protection with content sanitization
- CSRF protection for state-changing operations

### Privacy Compliance

- User data encryption at rest and in transit
- GDPR compliance for EU users
- User consent management
- Data retention and deletion policies

## 🌍 Internationalization

The platform is designed to support multiple languages and regions:

- **Backend**: Flask-Babel for message translation
- **Frontend**: React i18n for UI translations
- **Database**: UTF-8 encoding for multilingual content
- **Localization**: Date, time, and number formatting

## 📱 Mobile Support

- **Responsive Design**: Tailwind CSS breakpoints for all screen sizes
- **Touch Optimization**: Mobile-friendly interactions and gestures
- **Performance**: Optimized for mobile network conditions
- **PWA Ready**: Service worker and manifest configuration

## 🚀 Future Roadmap

### Planned Features

- [ ] Mobile applications (iOS/Android)
- [ ] Real-time chat and messaging
- [ ] Video consultation capabilities
- [ ] AI-powered crop disease detection
- [ ] Weather integration and alerts
- [ ] Marketplace for agricultural products
- [ ] Multi-language support
- [ ] Offline functionality

### Technical Improvements

- [ ] GraphQL API implementation
- [ ] Microservices architecture
- [ ] Container orchestration with Kubernetes
- [ ] Advanced caching strategies
- [ ] Real-time notifications with WebSockets

## 📄 Documentation

- [API Documentation](API_DOCUMENTATION.md) - Detailed API endpoint documentation
- [Frontend Architecture Guide](FRONTEND_ARCHITECTURE_GUIDE.md) - Frontend structure and patterns
- [Backend Architecture Guide](BACKEND_ARCHITECTURE_GUIDE.md) - Backend design and implementation
- [Database Schema](DATABASE_ARCHITECTURE_GUIDE.md) - Database design and relationships
- [Deployment Guide](DEPLOYMENT_CHECKLIST.md) - Production deployment instructions
- [CI/CD Guide](CI_CD_README.md) - Continuous integration and deployment setup

## 🙏 Acknowledgments

- **Open Source Libraries**: Thanks to all the open-source projects that make this platform possible
- **Agricultural Community**: Inspired by farmers and agricultural experts worldwide
- **Contributors**: Special thanks to all developers who have contributed to this project

## 📞 Support

- **Documentation**: Check our comprehensive guides in the `/docs` folder
- **Issues**: Report bugs and request features on GitHub Issues
- **Community**: Join our Discord server for community support
- **Email**: Contact us at support@agriconnect.com for technical support

## 📜 License

This project is licensed under the MIT License - see the [LICENSE](LICENSE) file for details.

---

**AgriConnect** - Connecting the world through agriculture 🌾

Made with ❤️ by the AgriConnect team<|MERGE_RESOLUTION|>--- conflicted
+++ resolved
@@ -13,19 +13,6 @@
 - **Access** curated agricultural content and resources
 
 ## ✨ Key Features
-
-<<<<<<< HEAD
-### 🔐 User Management
-=======
-## Google Slides Presentation.
-Follow the link below to check the presentation.
-
-https://docs.google.com/presentation/d/1P_Y0yafrs_kARiSbf4OQqjhgJc-pha8ZNJrQSQ68T8I/edit?usp=sharing
-
-
-## Local Development
->>>>>>> cc3cb2ef
-
 - Secure JWT-based authentication and authorization
 - Role-based access control (Farmers, Experts, Admins)
 - Comprehensive user profiles with agricultural specializations
